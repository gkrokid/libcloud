--- conflicted
+++ resolved
@@ -34,12 +34,7 @@
 from libcloud.common.openstack import OpenStackBaseConnection
 from libcloud.common.openstack import OpenStackDriverMixin
 from libcloud.common.types import MalformedResponseError, ProviderError
-<<<<<<< HEAD
-from libcloud.compute.types import NodeState, Provider
-from libcloud.compute.base import is_private_subnet
-=======
 from libcloud.utils.networking import is_private_subnet
->>>>>>> ce10a2f5
 from libcloud.compute.base import NodeSize, NodeImage
 from libcloud.compute.base import NodeDriver, Node, NodeLocation, StorageVolume
 from libcloud.compute.base import KeyPair
@@ -1794,20 +1789,10 @@
 
         :rtype: :class:`OpenStackKeyPair`
         """
-<<<<<<< HEAD
-        data = {'keypair': {'name': name}}
-        if public_key:
-            data['keypair']['public_key'] = public_key
-        return self._to_keypair(self.connection.request(
-            '/os-keypairs', method='POST',
-            data=data
-        ).object['keypair'])
-=======
         warnings.warn('This method has been deprecated in favor of '
                       'create_key_pair method')
 
         return self.create_key_pair(name=name)
->>>>>>> ce10a2f5
 
     def ex_import_keypair(self, name, keyfile):
         """
@@ -1935,14 +1920,11 @@
                             public_ips.append(ip)
                     except:
                         private_ips.append(ip)
-<<<<<<< HEAD
-=======
 
         # Sometimes 'image' attribute is not present if the node is in an error
         # state
         image = api_node.get('image', None)
         image_id = image.get('id', None) if image else None
->>>>>>> ce10a2f5
 
         return Node(
             id=api_node['id'],
